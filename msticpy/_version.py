--- conflicted
+++ resolved
@@ -1,6 +1,2 @@
 """Version file."""
-<<<<<<< HEAD
-VERSION = "0.8.3"
-=======
-VERSION = "0.8.8"
->>>>>>> fbec8260
+VERSION = "0.8.8"