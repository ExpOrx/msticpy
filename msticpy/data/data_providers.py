# -------------------------------------------------------------------------
# Copyright (c) Microsoft Corporation. All rights reserved.
# Licensed under the MIT License. See License.txt in the project root for
# license information.
# --------------------------------------------------------------------------
"""Data provider loader."""
from functools import partial
from pathlib import Path
from typing import Union, Any, List

import pandas as pd

from .drivers import DriverBase, KqlDriver, SecurityGraphDriver
from .query_store import QueryStore
from .param_extractor import extract_query_params
from ..nbtools.query_defns import DataEnvironment
from ..nbtools.utility import export
from ..nbtools import pkg_config as config
from .._version import VERSION

__version__ = VERSION
__author__ = "Ian Hellen"

_PROVIDER_DIR = "providers"

_ENVIRONMENT_DRIVERS = {
    DataEnvironment.LogAnalytics: KqlDriver,
    DataEnvironment.AzureSecurityCenter: KqlDriver,
    DataEnvironment.SecurityGraph: SecurityGraphDriver,
}


class AttribHolder:
    """Empty class used to create hierarchical attributes."""

    def __len__(self):
        """Retrun number of items in the attribute collection."""
        return len(self.__dict__)

    def __iter__(self):
        """Return iterator over the attributes."""
        return iter(self.__dict__.items())


@export
class QueryProvider:
    """
    Container for query store and query execution provider.

    Instances of this class hold the query set and execution
    methods for a specific data environment.

    """

    def __init__(
        self,
        data_environment: Union[str, DataEnvironment],
        driver: DriverBase = None,
        query_path: str = path.join(path.dirname(__file__), _QUERY_DEF_DIR),
    ):
        """
        Query provider interface to queries.

        Parameters
        ----------
        data_environment : Union[str, DataEnvironment]
            Name or Enum of environment for the QueryProvider
        driver : DriverBase, optional
            Override the builtin driver (query execution class)
            and use your own driver (must inherit from
            `DriverBase`)
        query_path: str, optional
            Override the default location for query files to import
            a custom set of query definitions at initialization.

        See Also
        --------
        DataProviderBase : base class for data query providers.

        """
        if isinstance(data_environment, str):
            data_env = DataEnvironment.parse(data_environment)
            if data_env:
                data_environment = data_env
            else:
                raise TypeError(f"Unknown data environment {data_environment}")

        self._environment = data_environment.name

        if driver is None:
            driver_class = _ENVIRONMENT_DRIVERS[data_environment]
            if issubclass(driver_class, DriverBase):
                driver = driver_class()  # type: ignore
            else:
                raise LookupError(
                    "Could not find suitable data provider for",
                    f" {data_environment.name}",
                )

        self._query_provider = driver
<<<<<<< HEAD

        # Load data query definitions for environment
=======
        
        settings = config.settings.get("QueryDefinitions")
        query_paths = [Path(__file__).resolve().parent.joinpath(settings.get("Default"))]  
        if settings.get("Custom") is not None:
            for custom_path in settings.get("Custom"):
                query_paths.append(custom_path)
                
>>>>>>> 41fb3e88
        data_environments = QueryStore.import_files(
            source_path=query_paths, recursive=True)
                
        self._query_store = data_environments[data_environment.name]

        self.all_queries = AttribHolder()
        self._add_query_functions()

    def connect(self, connection_str: str, **kwargs):
        """
        Connect to data source.

        Parameters
        ----------
        connection_string : str
            Connection string for the data source

        """
        return self._query_provider.connect(connection_str=connection_str, **kwargs)

    def import_query_file(self, query_file: str):
        """
        Import a yaml data source definition.

        Parameters
        ----------
        query_file : str
            Path to the file to import

        """
        self._query_store.import_file(query_file)
        self._add_query_functions()

    @classmethod
    def list_data_environments(cls) -> List[str]:
        """
        Return list of current data environments.

        Returns
        -------
        List[str]
            List of current data environments

        """
        return list(DataEnvironment.__members__)

    def list_queries(self):
        """
        Return list of family.query in the store.

        Returns
        -------
        Iterable[str]
            List of queries

        """
        return self._query_store.query_names

    @classmethod
    def list_data_environments(cls) -> List[str]:
        """
        Return list of current data environments.

        Returns
        -------
        List[str]
            List of current data environments

        """
        return list(DataEnvironment.__members__)

    def query_help(self, query_name):
        """Print help for query."""
        self._query_store[query_name].help()

    def exec_query(self, query: str) -> Union[pd.DataFrame, Any]:
        """
        Execute simple query string.

        Parameters
        ----------
        query : str
            [description]

        Returns
        -------
        Union[pd.DataFrame, Any]
            Query results - a DataFrame if successful
            or a KqlResult if unsuccessful.

        """
        return self._query_provider.query(query)

    def _execute_query(self, *args, **kwargs) -> Union[pd.DataFrame, Any]:
        if not self._query_provider.loaded:
            raise ValueError("Provider is not loaded.")
        if not self._query_provider.connected:
            raise ValueError(
                "No connection to a data source.",
                "Please call connect(connection_str) and retry.",
            )
        query_name = kwargs.pop("query_name")
        family = kwargs.pop("data_family")

        query_source = self._query_store.get_query(
            data_family=family, query_name=query_name
        )     
        if "help" in args or "?" in args:
            query_source.help()
            return None          
        
        params, missing = extract_query_params(query_source, *args, **kwargs)
        if missing:
            query_source.help()
            raise ValueError(f"No values found for these parameters: {missing}")

        query_str = query_source.create_query(**params)
        if "print" in args:
            return query_str
<<<<<<< HEAD
        
=======

>>>>>>> 41fb3e88
        return self._query_provider.query(query_str)

    def _add_query_functions(self):
        """Add queries to the module as callable methods."""
        for qual_query_name in self.list_queries():

            family, query_name = qual_query_name.split(".")
            if not hasattr(self, family):
                setattr(self, family, AttribHolder())
            query_family = getattr(self, family)

            # Create the partial function
            query_func = partial(
                self._execute_query, data_family=family, query_name=query_name
            )
            query_func.__doc__ = self._query_store.get_query(
                family, query_name
            ).create_doc_string()

            setattr(query_family, query_name, query_func)
            setattr(self.all_queries, query_name, query_func)<|MERGE_RESOLUTION|>--- conflicted
+++ resolved
@@ -98,10 +98,6 @@
                 )
 
         self._query_provider = driver
-<<<<<<< HEAD
-
-        # Load data query definitions for environment
-=======
         
         settings = config.settings.get("QueryDefinitions")
         query_paths = [Path(__file__).resolve().parent.joinpath(settings.get("Default"))]  
@@ -109,7 +105,6 @@
             for custom_path in settings.get("Custom"):
                 query_paths.append(custom_path)
                 
->>>>>>> 41fb3e88
         data_environments = QueryStore.import_files(
             source_path=query_paths, recursive=True)
                 
@@ -229,11 +224,6 @@
         query_str = query_source.create_query(**params)
         if "print" in args:
             return query_str
-<<<<<<< HEAD
-        
-=======
-
->>>>>>> 41fb3e88
         return self._query_provider.query(query_str)
 
     def _add_query_functions(self):
