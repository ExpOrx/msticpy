--- conflicted
+++ resolved
@@ -75,17 +75,8 @@
                     "Keyring error retrieving credentials",
                     f"for {secret_name} from keyring {self.keyring}",
                 )
-<<<<<<< HEAD
-                secret = None
-        if not secret:
-            if self.debug:
-                print(
-                    "No credentials", f"for {secret_name} from keyring {self.keyring}"
-                )
-=======
         if not secret and self.debug:
             print("No credentials", f"for {secret_name} from keyring {self.keyring}")
->>>>>>> fbec8260
         return secret
 
     def set_secret(self, secret_name: str, secret_value: Any):
